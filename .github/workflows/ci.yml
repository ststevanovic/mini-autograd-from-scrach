name: CI + AutoGrad-uate

on:
  pull_request:
    paths:
      - "notebooks/**"

permissions:
  contents: write
  pull-requests: write

jobs:
  test-and-autograduate:
    runs-on: ubuntu-latest
    steps:
      - uses: actions/checkout@v4
        with:
          fetch-depth: 0
      - uses: actions/setup-python@v5
        with:
          python-version: "3.11"
      - run: pip install -r requirements.txt
      - run: pytest -q

      # Auto-merge if tests succeed
      - name: Enable auto-merge
        if: success()
        uses: peter-evans/enable-pull-request-automerge@v3
        with:
          token: ${{ secrets.GITHUB_TOKEN }}
          pull-request-number: ${{ github.event.pull_request.number }}
          merge-method: squash
<<<<<<< HEAD

      # Hall of 27 check
      - name: Check Hall of 27
        if: success()
        id: hall27
        run: |
          count=$(ls dist/*.whl 2>/dev/null | wc -l || true)
          echo "current=$count" >> $GITHUB_OUTPUT
          if [ "$count" -ge 27 ]; then
            echo "Hall of 27 is full. No more wheels will be stored."
            exit 0
          fi

      # Commit dist wheel if still space
      - name: Commit dist wheel
        if: success() && steps.hall27.outputs.current < 27
        run: |
          git config user.email "autograd-bot@users.noreply.github.com"
          git config user.name "autograd-bot"
          git add dist
          git commit -m "AutoGrad-uated: Wheel from ${{ github.actor }} (Hall of 27)"
          git push origin HEAD:main
=======
>>>>>>> 676a42c5

      # Hall of 27 check
      - name: Check Hall of 27
        if: success()
        id: hall27
        run: |
          count=$(ls dist/*.whl 2>/dev/null | wc -l || true)
          echo "current=$count" >> $GITHUB_OUTPUT
          if [ "$count" -ge 27 ]; then
            echo "Hall of 27 is full. No more wheels will be stored."
            exit 0
          fi

      # Commit dist wheel + skullified notebook in a single commit
      - name: Commit Hall of 27 + Skullify
        if: success() && steps.hall27.outputs.current < 27
        run: |
          STUDENT_ID="${{ github.actor }}"
          DATE=$(date -u +"%Y-%m-%dT%H:%M:%SZ")

          ASCII=$(cat <<'EOF'
          #############################################################
          #                                                           #
          #    █████╗ ██╗   ██╗████████╗ ██████╗  ██████╗              #
          #   ██╔══██╗██║   ██║╚══██╔══╝██╔═══██╗██╔════╝              #
          #   ███████║██║   ██║   ██║   ██║   ██║██║  ███╗             #
          #   ██╔══██║██║   ██║   ██║   ██║   ██║██║   ██║             #
          #   ██║  ██║╚██████╔╝   ██║   ╚██████╔╝╚██████╔╝             #
          #   ╚═╝  ╚═╝ ╚═════╝    ╚═╝    ╚═════╝  ╚═════╝              #
          #                                                           #
          #           🎓 AUTO-GRAD-UATED! 🎓                          #
          #                                                           #
          #   Congrats $STUDENT_ID — your Tensor passed on $DATE       #
          #                                                           #
          #############################################################
          EOF
          )

          git fetch origin main
          git checkout main
          git pull origin main

          # Skullify notebook(s)
          for nb in notebooks/*.ipynb; do
            echo '{"cells":[{"cell_type":"markdown","metadata":{},"source":["'"$ASCII"'"]}],"metadata":{},"nbformat":4,"nbformat_minor":5}' > $nb
          done

<<<<<<< HEAD
          git config --global user.email "ci-bot@example.com"
          git config --global user.name "CI Bot"
          git checkout main
          git add notebooks/
          git commit -m "🎓AutoGrad-uated: Skullified $STUDENT_ID's notebook"
          git push origin HEAD:main
=======
          git config user.email "autograd-bot@users.noreply.github.com"
          git config user.name "autograd-bot"

          git add dist notebooks/
          git commit -m "🎓 AutoGrad-uated: $STUDENT_ID (Hall of 27)" || echo "No changes to commit"
          git push origin main
>>>>>>> 676a42c5
<|MERGE_RESOLUTION|>--- conflicted
+++ resolved
@@ -30,31 +30,6 @@
           token: ${{ secrets.GITHUB_TOKEN }}
           pull-request-number: ${{ github.event.pull_request.number }}
           merge-method: squash
-<<<<<<< HEAD
-
-      # Hall of 27 check
-      - name: Check Hall of 27
-        if: success()
-        id: hall27
-        run: |
-          count=$(ls dist/*.whl 2>/dev/null | wc -l || true)
-          echo "current=$count" >> $GITHUB_OUTPUT
-          if [ "$count" -ge 27 ]; then
-            echo "Hall of 27 is full. No more wheels will be stored."
-            exit 0
-          fi
-
-      # Commit dist wheel if still space
-      - name: Commit dist wheel
-        if: success() && steps.hall27.outputs.current < 27
-        run: |
-          git config user.email "autograd-bot@users.noreply.github.com"
-          git config user.name "autograd-bot"
-          git add dist
-          git commit -m "AutoGrad-uated: Wheel from ${{ github.actor }} (Hall of 27)"
-          git push origin HEAD:main
-=======
->>>>>>> 676a42c5
 
       # Hall of 27 check
       - name: Check Hall of 27
@@ -102,18 +77,9 @@
             echo '{"cells":[{"cell_type":"markdown","metadata":{},"source":["'"$ASCII"'"]}],"metadata":{},"nbformat":4,"nbformat_minor":5}' > $nb
           done
 
-<<<<<<< HEAD
-          git config --global user.email "ci-bot@example.com"
-          git config --global user.name "CI Bot"
-          git checkout main
-          git add notebooks/
-          git commit -m "🎓AutoGrad-uated: Skullified $STUDENT_ID's notebook"
-          git push origin HEAD:main
-=======
           git config user.email "autograd-bot@users.noreply.github.com"
           git config user.name "autograd-bot"
 
           git add dist notebooks/
           git commit -m "🎓 AutoGrad-uated: $STUDENT_ID (Hall of 27)" || echo "No changes to commit"
-          git push origin main
->>>>>>> 676a42c5
+          git push origin main